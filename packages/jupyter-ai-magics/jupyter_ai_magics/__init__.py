from typing import TYPE_CHECKING

from ._import_utils import import_attr as _import_attr
from ._version import __version__

<<<<<<< HEAD
# expose embedding model providers on the package root
from .embedding_providers import (
    BaseEmbeddingsProvider,
)
from .exception import store_exception
from .magics import AiMagics

# expose ClouderaCopilotPersona on the package root
# required by `jupyter-ai`.
from .models.persona import ClouderaCopilotPersona, Persona

# expose model providers on the package root
from .providers import (
    BaseProvider,
)
=======
if TYPE_CHECKING:
    # same as dynamic imports but understood by mypy
    from .embedding_providers import (
        BaseEmbeddingsProvider,
        GPT4AllEmbeddingsProvider,
        HfHubEmbeddingsProvider,
        QianfanEmbeddingsEndpointProvider,
    )
    from .exception import store_exception
    from .magics import AiMagics
    from .models.persona import JupyternautPersona, Persona
    from .providers import (
        AI21Provider,
        BaseProvider,
        GPT4AllProvider,
        HfHubProvider,
        QianfanProvider,
        TogetherAIProvider,
    )
else:
    _exports_by_module = {
        # expose embedding model providers on the package root
        "embedding_providers": [
            "BaseEmbeddingsProvider",
            "GPT4AllEmbeddingsProvider",
            "HfHubEmbeddingsProvider",
            "QianfanEmbeddingsEndpointProvider",
        ],
        "exception": ["store_exception"],
        "magics": ["AiMagics"],
        # expose JupyternautPersona on the package root
        # required by `jupyter-ai`.
        "models.persona": ["JupyternautPersona", "Persona"],
        # expose model providers on the package root
        "providers": [
            "AI21Provider",
            "BaseProvider",
            "GPT4AllProvider",
            "HfHubProvider",
            "QianfanProvider",
            "TogetherAIProvider",
        ],
    }

    _modules_by_export = {
        import_name: module
        for module, imports in _exports_by_module.items()
        for import_name in imports
    }

    def __getattr__(export_name: str) -> object:
        module_name = _modules_by_export.get(export_name)
        result = _import_attr(export_name, module_name, __spec__.parent)
        globals()[export_name] = result
        return result
>>>>>>> 48b5c6f8


def load_ipython_extension(ipython):
    ipython.register_magics(__getattr__("AiMagics"))
    ipython.set_custom_exc((BaseException,), __getattr__("store_exception"))


def unload_ipython_extension(ipython):
    ipython.set_custom_exc((BaseException,), ipython.CustomTB)


# required to preserve backward compatibility with `from jupyter_ai_magics import *`
__all__ = [
    "__version__",
    "load_ipython_extension",
    "unload_ipython_extension",
    "BaseEmbeddingsProvider",
    "GPT4AllEmbeddingsProvider",
    "HfHubEmbeddingsProvider",
    "QianfanEmbeddingsEndpointProvider",
    "store_exception",
    "AiMagics",
    "JupyternautPersona",
    "Persona",
    "AI21Provider",
    "BaseProvider",
    "GPT4AllProvider",
    "HfHubProvider",
    "QianfanProvider",
    "TogetherAIProvider",
]


def __dir__():
    # Allows more editors (e.g. IPython) to complete on `jupyter_ai_magics.<tab>`
    return list(__all__)<|MERGE_RESOLUTION|>--- conflicted
+++ resolved
@@ -3,23 +3,6 @@
 from ._import_utils import import_attr as _import_attr
 from ._version import __version__
 
-<<<<<<< HEAD
-# expose embedding model providers on the package root
-from .embedding_providers import (
-    BaseEmbeddingsProvider,
-)
-from .exception import store_exception
-from .magics import AiMagics
-
-# expose ClouderaCopilotPersona on the package root
-# required by `jupyter-ai`.
-from .models.persona import ClouderaCopilotPersona, Persona
-
-# expose model providers on the package root
-from .providers import (
-    BaseProvider,
-)
-=======
 if TYPE_CHECKING:
     # same as dynamic imports but understood by mypy
     from .embedding_providers import (
@@ -30,7 +13,7 @@
     )
     from .exception import store_exception
     from .magics import AiMagics
-    from .models.persona import JupyternautPersona, Persona
+    from .models.persona import ClouderaCopilotPersona, Persona
     from .providers import (
         AI21Provider,
         BaseProvider,
@@ -50,9 +33,9 @@
         ],
         "exception": ["store_exception"],
         "magics": ["AiMagics"],
-        # expose JupyternautPersona on the package root
+        # expose ClouderaCopilotPersona on the package root
         # required by `jupyter-ai`.
-        "models.persona": ["JupyternautPersona", "Persona"],
+        "models.persona": ["ClouderaCopilotPersona", "Persona"],
         # expose model providers on the package root
         "providers": [
             "AI21Provider",
@@ -75,8 +58,6 @@
         result = _import_attr(export_name, module_name, __spec__.parent)
         globals()[export_name] = result
         return result
->>>>>>> 48b5c6f8
-
 
 def load_ipython_extension(ipython):
     ipython.register_magics(__getattr__("AiMagics"))
@@ -98,7 +79,7 @@
     "QianfanEmbeddingsEndpointProvider",
     "store_exception",
     "AiMagics",
-    "JupyternautPersona",
+    "ClouderaCopilotPersona",
     "Persona",
     "AI21Provider",
     "BaseProvider",
