from typing import ClassVar, Optional

from jupyter_ai_magics.base_provider import (
    AuthStrategy,
    EnvAuthStrategy,
    Field,
    MultiEnvAuthStrategy,
)
<<<<<<< HEAD
from langchain.pydantic_v1 import BaseModel, Extra
'''
=======
>>>>>>> 48b5c6f8
from langchain_community.embeddings import (
    GPT4AllEmbeddings,
    HuggingFaceHubEmbeddings,
    OllamaEmbeddings,
    QianfanEmbeddingsEndpoint,
)
<<<<<<< HEAD
'''
=======
from pydantic import BaseModel, ConfigDict
>>>>>>> 48b5c6f8


class BaseEmbeddingsProvider(BaseModel):
    """Base class for embedding providers"""

    # pydantic v2 model config
    # upstream docs: https://docs.pydantic.dev/latest/api/config/#pydantic.config.ConfigDict.extra
    model_config = ConfigDict(extra="allow")

    id: ClassVar[str] = ...
    """ID for this provider class."""

    name: ClassVar[str] = ...
    """User-facing name of this provider."""

    models: ClassVar[list[str]] = ...
    """List of supported models by their IDs. For registry providers, this will
    be just ["*"]."""

    help: ClassVar[Optional[str]] = None
    """Text to display in lieu of a model list for a registry provider that does
    not provide a list of models."""

    model_id_key: ClassVar[str] = ...
    """Kwarg expected by the upstream LangChain provider."""

    pypi_package_deps: ClassVar[list[str]] = []
    """List of PyPi package dependencies."""

    auth_strategy: ClassVar[AuthStrategy] = None
    """Authentication/authorization strategy. Declares what credentials are
    required to use this model provider. Generally should not be `None`."""

    model_id: str

    registry: ClassVar[bool] = False
    """Whether this provider is a registry provider."""

    fields: ClassVar[list[Field]] = []
    """Fields expected by this provider in its constructor. Each `Field` `f`
    should be passed as a keyword argument, keyed by `f.key`."""

    def __init__(self, *args, **kwargs):
        try:
            assert kwargs["model_id"]
        except:
            raise AssertionError(
                "model_id was not specified. Please specify it as a keyword argument."
            )

        model_kwargs = {}
        if self.__class__.model_id_key != "model_id":
            model_kwargs[self.__class__.model_id_key] = kwargs["model_id"]

        super().__init__(*args, **kwargs, **model_kwargs)


'''
class OllamaEmbeddingsProvider(BaseEmbeddingsProvider, OllamaEmbeddings):
    id = "ollama"
    name = "Ollama"
    # source: https://ollama.com/library
    models = [
        "nomic-embed-text",
        "mxbai-embed-large",
        "all-minilm",
        "snowflake-arctic-embed",
    ]
    model_id_key = "model"


class HfHubEmbeddingsProvider(BaseEmbeddingsProvider, HuggingFaceHubEmbeddings):
    id = "huggingface_hub"
    name = "Hugging Face Hub"
    models = ["*"]
    model_id_key = "repo_id"
    help = (
        "See [https://huggingface.co/docs/chat-ui/en/configuration/embeddings](https://huggingface.co/docs/chat-ui/en/configuration/embeddings) for reference. "
        "Pass an embedding model's name; for example, `sentence-transformers/all-MiniLM-L6-v2`."
    )
    # ipywidgets needed to suppress tqdm warning
    # https://stackoverflow.com/questions/67998191
    # tqdm is a dependency of huggingface_hub
    pypi_package_deps = ["huggingface_hub", "ipywidgets"]
    auth_strategy = EnvAuthStrategy(name="HUGGINGFACEHUB_API_TOKEN")
    registry = True


class GPT4AllEmbeddingsProvider(BaseEmbeddingsProvider, GPT4AllEmbeddings):
    def __init__(self, **kwargs):
        from gpt4all import GPT4All

        model_name = kwargs.get("model_id").split(":")[-1]

        # GPT4AllEmbeddings doesn't allow any kwargs at the moment
        # This will cause the class to start downloading the model
        # if the model file is not present. Calling retrieve_model
        # here will throw an exception if the file is not present.
        GPT4All.retrieve_model(model_name=model_name, allow_download=False)

        kwargs["allow_download"] = False
        super().__init__(**kwargs)

    id = "gpt4all"
    name = "GPT4All Embeddings"
    models = ["all-MiniLM-L6-v2-f16"]
    model_id_key = "model_id"
    pypi_package_deps = ["gpt4all"]


class QianfanEmbeddingsEndpointProvider(
    BaseEmbeddingsProvider, QianfanEmbeddingsEndpoint
):
    id = "qianfan"
    name = "ERNIE-Bot"
    models = ["ERNIE-Bot", "ERNIE-Bot-4"]
    model_id_key = "model"
    pypi_package_deps = ["qianfan"]
    auth_strategy = MultiEnvAuthStrategy(names=["QIANFAN_AK", "QIANFAN_SK"])
'''<|MERGE_RESOLUTION|>--- conflicted
+++ resolved
@@ -6,22 +6,13 @@
     Field,
     MultiEnvAuthStrategy,
 )
-<<<<<<< HEAD
-from langchain.pydantic_v1 import BaseModel, Extra
-'''
-=======
->>>>>>> 48b5c6f8
 from langchain_community.embeddings import (
     GPT4AllEmbeddings,
     HuggingFaceHubEmbeddings,
     OllamaEmbeddings,
     QianfanEmbeddingsEndpoint,
 )
-<<<<<<< HEAD
-'''
-=======
 from pydantic import BaseModel, ConfigDict
->>>>>>> 48b5c6f8
 
 
 class BaseEmbeddingsProvider(BaseModel):
