import React from 'react';
import { Box } from '@mui/material';
import {
  addAboveIcon,
  addBelowIcon,
  copyIcon
} from '@jupyterlab/ui-components';
import { replaceCellIcon } from '../../icons';

import {
  ActiveCellManager,
  useActiveCellContext
} from '../../contexts/active-cell-context';
import { TooltippedIconButton } from '../mui-extras/tooltipped-icon-button';
import { useReplace } from '../../hooks/use-replace';
<<<<<<< HEAD
=======
import { useCopy } from '../../hooks/use-copy';
import { AiService } from '../../handler';
import { useTelemetry } from '../../contexts/telemetry-context';
import { TelemetryEvent } from '../../tokens';
>>>>>>> 1cbd8530

export type CodeToolbarProps = {
  /**
   * The content of the Markdown code block this component is attached to.
   */
  code: string;
  /**
   * Parent message which contains the code referenced by `content`.
   */
  parentMessage?: AiService.ChatMessage;
};

export function CodeToolbar(props: CodeToolbarProps): JSX.Element {
  const activeCell = useActiveCellContext();
  const sharedToolbarButtonProps: ToolbarButtonProps = {
    code: props.code,
    activeCellManager: activeCell.manager,
    activeCellExists: activeCell.exists,
    parentMessage: props.parentMessage
  };

  return (
    <Box
      sx={{
        display: 'flex',
        justifyContent: 'flex-end',
        alignItems: 'center',
        padding: '2px 2px',
        marginBottom: '1em',
        border: '1px solid var(--jp-cell-editor-border-color)',
        borderTop: 'none'
      }}
    >
      <InsertAboveButton {...sharedToolbarButtonProps} />
      <InsertBelowButton {...sharedToolbarButtonProps} />
<<<<<<< HEAD
      <ReplaceButton value={props.content} />
      <CopyButton value={props.content} />
=======
      <ReplaceButton {...sharedToolbarButtonProps} />
      <CopyButton {...sharedToolbarButtonProps} />
>>>>>>> 1cbd8530
    </Box>
  );
}

type ToolbarButtonProps = {
  code: string;
  activeCellExists: boolean;
  activeCellManager: ActiveCellManager;
  parentMessage?: AiService.ChatMessage;
  // TODO: parentMessage should always be defined, but this can be undefined
  // when the code toolbar appears in Markdown help messages in the Settings
  // UI. The Settings UI should use a different component to render Markdown,
  // and should never render code toolbars within it.
};

function buildTelemetryEvent(
  type: string,
  props: ToolbarButtonProps
): TelemetryEvent {
  const charCount = props.code.length;
  // number of lines = number of newlines + 1
  const lineCount = (props.code.match(/\n/g) ?? []).length + 1;

  return {
    type,
    message: {
      id: props.parentMessage?.id ?? '',
      type: props.parentMessage?.type ?? 'human',
      time: props.parentMessage?.time ?? 0,
      metadata:
        props.parentMessage && 'metadata' in props.parentMessage
          ? props.parentMessage.metadata
          : {}
    },
    code: {
      charCount,
      lineCount
    }
  };
}

function InsertAboveButton(props: ToolbarButtonProps) {
  const telemetryHandler = useTelemetry();
  const tooltip = props.activeCellExists
    ? 'Insert above active cell'
    : 'Insert above active cell (no active cell)';

  return (
    <TooltippedIconButton
      tooltip={tooltip}
      onClick={() => {
        props.activeCellManager.insertAbove(props.code);

        try {
          telemetryHandler.onEvent(buildTelemetryEvent('insert-above', props));
        } catch (e) {
          console.error(e);
          return;
        }
      }}
      disabled={!props.activeCellExists}
    >
      <addAboveIcon.react height="16px" width="16px" />
    </TooltippedIconButton>
  );
}

function InsertBelowButton(props: ToolbarButtonProps) {
  const telemetryHandler = useTelemetry();
  const tooltip = props.activeCellExists
    ? 'Insert below active cell'
    : 'Insert below active cell (no active cell)';

  return (
    <TooltippedIconButton
      tooltip={tooltip}
      disabled={!props.activeCellExists}
      onClick={() => {
        props.activeCellManager.insertBelow(props.code);

        try {
          telemetryHandler.onEvent(buildTelemetryEvent('insert-below', props));
        } catch (e) {
          console.error(e);
          return;
        }
      }}
    >
      <addBelowIcon.react height="16px" width="16px" />
    </TooltippedIconButton>
  );
}

<<<<<<< HEAD
function ReplaceButton(props: { value: string }) {
=======
function ReplaceButton(props: ToolbarButtonProps) {
  const telemetryHandler = useTelemetry();
>>>>>>> 1cbd8530
  const { replace, replaceDisabled, replaceLabel } = useReplace();

  return (
    <TooltippedIconButton
      tooltip={replaceLabel}
      disabled={replaceDisabled}
<<<<<<< HEAD
      onClick={() => replace(props.value)}
=======
      onClick={() => {
        replace(props.code);

        try {
          telemetryHandler.onEvent(buildTelemetryEvent('replace', props));
        } catch (e) {
          console.error(e);
          return;
        }
      }}
>>>>>>> 1cbd8530
    >
      <replaceCellIcon.react height="16px" width="16px" />
    </TooltippedIconButton>
  );
}

export function CopyButton(props: ToolbarButtonProps): JSX.Element {
  const telemetryHandler = useTelemetry();
  const { copy, copyLabel } = useCopy();

  return (
    <TooltippedIconButton
      tooltip={copyLabel}
      placement="top"
      onClick={() => {
        copy(props.code);

        try {
          telemetryHandler.onEvent(buildTelemetryEvent('copy', props));
        } catch (e) {
          console.error(e);
          return;
        }
      }}
      aria-label="Copy to clipboard"
    >
      <copyIcon.react height="16px" width="16px" />
    </TooltippedIconButton>
  );
}<|MERGE_RESOLUTION|>--- conflicted
+++ resolved
@@ -13,13 +13,10 @@
 } from '../../contexts/active-cell-context';
 import { TooltippedIconButton } from '../mui-extras/tooltipped-icon-button';
 import { useReplace } from '../../hooks/use-replace';
-<<<<<<< HEAD
-=======
 import { useCopy } from '../../hooks/use-copy';
 import { AiService } from '../../handler';
 import { useTelemetry } from '../../contexts/telemetry-context';
 import { TelemetryEvent } from '../../tokens';
->>>>>>> 1cbd8530
 
 export type CodeToolbarProps = {
   /**
@@ -55,13 +52,8 @@
     >
       <InsertAboveButton {...sharedToolbarButtonProps} />
       <InsertBelowButton {...sharedToolbarButtonProps} />
-<<<<<<< HEAD
-      <ReplaceButton value={props.content} />
-      <CopyButton value={props.content} />
-=======
       <ReplaceButton {...sharedToolbarButtonProps} />
       <CopyButton {...sharedToolbarButtonProps} />
->>>>>>> 1cbd8530
     </Box>
   );
 }
@@ -155,21 +147,14 @@
   );
 }
 
-<<<<<<< HEAD
-function ReplaceButton(props: { value: string }) {
-=======
 function ReplaceButton(props: ToolbarButtonProps) {
   const telemetryHandler = useTelemetry();
->>>>>>> 1cbd8530
   const { replace, replaceDisabled, replaceLabel } = useReplace();
 
   return (
     <TooltippedIconButton
       tooltip={replaceLabel}
       disabled={replaceDisabled}
-<<<<<<< HEAD
-      onClick={() => replace(props.value)}
-=======
       onClick={() => {
         replace(props.code);
 
@@ -180,7 +165,6 @@
           return;
         }
       }}
->>>>>>> 1cbd8530
     >
       <replaceCellIcon.react height="16px" width="16px" />
     </TooltippedIconButton>
