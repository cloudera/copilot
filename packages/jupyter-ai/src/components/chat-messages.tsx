--- conflicted
+++ resolved
@@ -7,11 +7,7 @@
 // TODO: delete jupyternaut from frontend package
 
 import { AiService } from '../handler';
-<<<<<<< HEAD
-import { IRenderMimeRegistry } from '@jupyterlab/rendermime';
 import { ClouderaCopilot } from '../icons';
-=======
->>>>>>> 5183bc92
 import { RendermimeMarkdown } from './rendermime-markdown';
 import { useCollaboratorsContext } from '../contexts/collaborators-context';
 
@@ -101,13 +97,8 @@
     const baseUrl = ServerConnection.makeSettings().baseUrl;
     const avatar_url = baseUrl + props.message.persona.avatar_route;
     avatar = (
-<<<<<<< HEAD
-      <Avatar sx={{ ...sharedStyles, bgcolor: 'white' }}>
-        <ClouderaCopilot display="block" height="100%" width="100%" />
-=======
       <Avatar sx={{ ...sharedStyles, bgcolor: 'var(--jp-layout-color-1)' }}>
         <img src={avatar_url} />
->>>>>>> 5183bc92
       </Avatar>
     );
   }
@@ -115,11 +106,7 @@
   const name =
     props.message.type === 'human'
       ? props.message.client.display_name
-<<<<<<< HEAD
-      : 'Cloudera Copilot';
-=======
       : props.message.persona.name;
->>>>>>> 5183bc92
 
   return (
     <Box
