--- conflicted
+++ resolved
@@ -1,7 +1,6 @@
 import React, { useEffect, useState } from 'react';
 
 import {
-  Autocomplete,
   Box,
   SxProps,
   TextField,
@@ -9,6 +8,7 @@
   FormGroup,
   FormControlLabel,
   Checkbox,
+  IconButton,
   InputAdornment,
   Typography
 } from '@mui/material';
@@ -232,38 +232,6 @@
 
   return (
     <Box sx={props.sx}>
-<<<<<<< HEAD
-      <Box sx={{ display: 'flex' }}>
-        <TextField
-          value={props.value}
-          onChange={e => props.onChange(e.target.value)}
-          fullWidth
-          variant="outlined"
-          multiline
-          onKeyDown={handleKeyDown}
-          placeholder="Ask Cloudera Copilot"
-          InputProps={{
-            endAdornment: (
-              <InputAdornment position="end">
-                <IconButton
-                  size="small"
-                  color="primary"
-                  onClick={props.onSend}
-                  disabled={!props.value.trim().length}
-                  title="Send message (SHIFT+ENTER)"
-                >
-                  <SendIcon />
-                </IconButton>
-              </InputAdornment>
-            )
-          }}
-          FormHelperTextProps={{
-            sx: { marginLeft: 'auto', marginRight: 0 }
-          }}
-          helperText={props.value.length > 2 ? helperText : ' '}
-        />
-      </Box>
-=======
       <Autocomplete
         autoHighlight
         freeSolo
@@ -330,7 +298,6 @@
           />
         )}
       />
->>>>>>> 5183bc92
       {props.hasSelection && (
         <FormGroup sx={{ display: 'flex', flexDirection: 'row' }}>
           <FormControlLabel
