import React, { useEffect, useRef, useState } from 'react';

import {
  Box,
  SxProps,
  TextField,
  Theme,
  InputAdornment,
  Typography,
  Autocomplete
} from '@mui/material';
import {
  Download,
  FindInPage,
  Help,
  MoreHoriz,
  MenuBook,
  School,
  HideSource,
  AutoFixNormal
} from '@mui/icons-material';
import { ISignal } from '@lumino/signaling';

import { AiService } from '../handler';
import { SendButton, SendButtonProps } from './chat-input/send-button';
import { useActiveCellContext } from '../contexts/active-cell-context';
import { ChatHandler } from '../chat_handler';

type ChatInputProps = {
  chatHandler: ChatHandler;
  focusInputSignal: ISignal<unknown, void>;
  sendWithShiftEnter: boolean;
  sx?: SxProps<Theme>;
  /**
   * Name of the persona, set by the selected chat model. This defaults to
   * `'Jupyternaut'`, but can differ for custom providers.
   */
  personaName: string;
<<<<<<< HEAD
};

type SlashCommandOption = {
  id: string;
  label: string;
  description: string;
=======
  /**
   * Whether the backend is streaming a reply to any message sent by the current
   * user.
   */
  streamingReplyHere: boolean;
>>>>>>> 1cbd8530
};

/**
 * List of icons per slash command, shown in the autocomplete popup.
 *
 * This list of icons should eventually be made configurable. However, it is
 * unclear whether custom icons should be defined within a Lumino plugin (in the
 * frontend) or served from a static server route (in the backend).
 */
const DEFAULT_COMMAND_ICONS: Record<string, JSX.Element> = {
  '/ask': <FindInPage />,
  '/clear': <HideSource />,
  '/export': <Download />,
  '/fix': <AutoFixNormal />,
  '/generate': <MenuBook />,
  '/help': <Help />,
  '/learn': <School />,
  '@file': <FindInPage />,
  unknown: <MoreHoriz />
};

/**
 * Renders an option shown in the slash command autocomplete.
 */
function renderAutocompleteOption(
  optionProps: React.HTMLAttributes<HTMLLIElement>,
  option: AiService.AutocompleteOption
): JSX.Element {
  const icon =
    option.id in DEFAULT_COMMAND_ICONS
      ? DEFAULT_COMMAND_ICONS[option.id]
      : DEFAULT_COMMAND_ICONS.unknown;

  return (
    <li {...optionProps}>
      <Box sx={{ lineHeight: 0, marginRight: 4, opacity: 0.618 }}>{icon}</Box>
      <Box sx={{ flexGrow: 1 }}>
        <Typography
          component="span"
          sx={{
            fontSize: 'var(--jp-ui-font-size1)'
          }}
        >
          {option.label}
        </Typography>
        <Typography
          component="span"
          sx={{ opacity: 0.618, fontSize: 'var(--jp-ui-font-size0)' }}
        >
          {' — ' + option.description}
        </Typography>
      </Box>
    </li>
  );
}

export function ChatInput(props: ChatInputProps): JSX.Element {
  const [input, setInput] = useState('');
<<<<<<< HEAD
  const [slashCommandOptions, setSlashCommandOptions] = useState<
    SlashCommandOption[]
=======
  const [autocompleteOptions, setAutocompleteOptions] = useState<
    AiService.AutocompleteOption[]
  >([]);
  const [autocompleteCommandOptions, setAutocompleteCommandOptions] = useState<
    AiService.AutocompleteOption[]
  >([]);
  const [autocompleteArgOptions, setAutocompleteArgOptions] = useState<
    AiService.AutocompleteOption[]
>>>>>>> 1cbd8530
  >([]);
  const [currSlashCommand, setCurrSlashCommand] = useState<string | null>(null);
  const activeCell = useActiveCellContext();

  /**
   * Effect: fetch the list of available slash commands from the backend on
   * initial mount to populate the slash command autocomplete.
   */
  useEffect(() => {
    async function getAutocompleteCommandOptions() {
      const response = await AiService.listAutocompleteOptions();
      setAutocompleteCommandOptions(response.options);
    }
    getAutocompleteCommandOptions();
  }, []);

  useEffect(() => {
    async function getAutocompleteArgOptions() {
      let options: AiService.AutocompleteOption[] = [];
      const lastWord = getLastWord(input);
      if (lastWord.includes(':')) {
        const id = lastWord.split(':', 1)[0];
        // get option that matches the command
        const option = autocompleteCommandOptions.find(
          option => option.id === id
        );
        if (option) {
          const response = await AiService.listAutocompleteArgOptions(lastWord);
          options = response.options;
        }
      }
      setAutocompleteArgOptions(options);
    }
    getAutocompleteArgOptions();
  }, [autocompleteCommandOptions, input]);

  // Combine the fixed options with the argument options
  useEffect(() => {
    if (autocompleteArgOptions.length > 0) {
      setAutocompleteOptions(autocompleteArgOptions);
    } else {
      setAutocompleteOptions(autocompleteCommandOptions);
    }
  }, [autocompleteCommandOptions, autocompleteArgOptions]);

  // whether any option is highlighted in the autocomplete
  const [highlighted, setHighlighted] = useState<boolean>(false);

  // controls whether the autocomplete is open
  const [open, setOpen] = useState<boolean>(false);

  // store reference to the input element to enable focusing it easily
  const inputRef = useRef<HTMLInputElement>();

  /**
   * Effect: connect the signal emitted on input focus request.
   */
  useEffect(() => {
    const focusInputElement = () => {
      if (inputRef.current) {
        inputRef.current.focus();
      }
    };
    props.focusInputSignal.connect(focusInputElement);
    return () => {
      props.focusInputSignal.disconnect(focusInputElement);
    };
  }, []);

  /**
   * Effect: Open the autocomplete when the user types a slash into an empty
   * chat input. Close the autocomplete when the user clears the chat input.
   */
  useEffect(() => {
<<<<<<< HEAD
    if (input === '/') {
=======
    if (filterAutocompleteOptions(autocompleteOptions, input).length > 0) {
>>>>>>> 1cbd8530
      setOpen(true);
      return;
    }

    if (input === '') {
      setOpen(false);
      return;
    }
  }, [input]);

  /**
   * Effect: Set current slash command
   */
  useEffect(() => {
    const matchedSlashCommand = input.match(/^\s*\/\w+/);
    setCurrSlashCommand(matchedSlashCommand && matchedSlashCommand[0]);
  }, [input]);

  /**
   * Effect: ensure that the `highlighted` is never `true` when `open` is
   * `false`.
   *
   * For context: https://github.com/jupyterlab/jupyter-ai/issues/849
   */
  useEffect(() => {
    if (!open && highlighted) {
      setHighlighted(false);
    }
  }, [open, highlighted]);

  function onSend(selection?: AiService.Selection) {
    const prompt = input;
    setInput('');

    // if the current slash command is `/fix`, we always include a code cell
    // with error output in the selection.
    if (currSlashCommand === '/fix') {
      const cellWithError = activeCell.manager.getContent(true);
      if (!cellWithError) {
        return;
      }

      props.chatHandler.sendMessage({
        prompt,
        selection: { ...cellWithError, type: 'cell-with-error' }
      });
      return;
    }

    // otherwise, send a ChatRequest with the prompt and selection
    props.chatHandler.sendMessage({ prompt, selection });
  }

  const inputExists = !!input.trim();
  function handleKeyDown(event: React.KeyboardEvent<HTMLDivElement>) {
    if (event.key !== 'Enter') {
      return;
    }

    // do not send the message if the user was just trying to select a suggested
    // slash command from the Autocomplete component.
    if (highlighted) {
      return;
    }

    if (!inputExists) {
      event.stopPropagation();
      event.preventDefault();
      return;
    }

    if (
      event.key === 'Enter' &&
      ((props.sendWithShiftEnter && event.shiftKey) ||
        (!props.sendWithShiftEnter && !event.shiftKey))
    ) {
      onSend();
      event.stopPropagation();
      event.preventDefault();
    }
  }

  // Set the helper text based on whether Shift+Enter is used for sending.
  const helperText = props.sendWithShiftEnter ? (
    <span>
      Press <b>Shift</b>+<b>Enter</b> to send message
    </span>
  ) : (
    <span>
      Press <b>Shift</b>+<b>Enter</b> to add a new line
    </span>
  );

  const sendButtonProps: SendButtonProps = {
    onSend,
    onStop: () => {
      props.chatHandler.sendMessage({
        type: 'stop'
      });
    },
    streamingReplyHere: props.streamingReplyHere,
    sendWithShiftEnter: props.sendWithShiftEnter,
    inputExists,
    activeCellHasError: activeCell.hasError,
    currSlashCommand
  };

  function filterAutocompleteOptions(
    options: AiService.AutocompleteOption[],
    inputValue: string
  ): AiService.AutocompleteOption[] {
    const lastWord = getLastWord(inputValue);
    if (lastWord === '') {
      return [];
    }
    const isStart = lastWord === inputValue;
    return options.filter(
      option =>
        option.label.startsWith(lastWord) && (!option.only_start || isStart)
    );
  }

  return (
    <Box sx={props.sx}>
      <Autocomplete
        autoHighlight
        freeSolo
        inputValue={input}
<<<<<<< HEAD
=======
        filterOptions={(options, { inputValue }) => {
          return filterAutocompleteOptions(options, inputValue);
        }}
        onChange={(_, option) => {
          const value = typeof option === 'string' ? option : option.label;
          let matchLength = 0;
          for (let i = 1; i <= value.length; i++) {
            if (input.endsWith(value.slice(0, i))) {
              matchLength = i;
            }
          }
          setInput(input + value.slice(matchLength));
        }}
>>>>>>> 1cbd8530
        onInputChange={(_, newValue: string) => {
          setInput(newValue);
        }}
        onHighlightChange={
          /**
           * On highlight change: set `highlighted` to whether an option is
           * highlighted by the user.
           */
          (_, highlightedOption) => {
            setHighlighted(!!highlightedOption);
          }
        }
        onClose={(_, reason) => {
          if (reason !== 'selectOption' || input.endsWith(' ')) {
            setOpen(false);
          }
        }}
        // set this to an empty string to prevent the last selected slash
        // command from being shown in blue
        value=""
        open={open}
        options={autocompleteOptions}
        // hide default extra right padding in the text field
        disableClearable
        // ensure the autocomplete popup always renders on top
        componentsProps={{
          popper: {
            placement: 'top'
          },
          paper: {
            sx: {
              border: '1px solid lightgray'
            }
          }
        }}
        renderOption={renderAutocompleteOption}
        ListboxProps={{
          sx: {
            '& .MuiAutocomplete-option': {
              padding: 2
            }
          }
        }}
        renderInput={params => (
          <TextField
            {...params}
            fullWidth
            variant="outlined"
            maxRows={20}
            multiline
            placeholder={`Ask ${props.personaName}`}
            onKeyDown={handleKeyDown}
            inputRef={inputRef}
            InputProps={{
              ...params.InputProps,
              endAdornment: (
                <InputAdornment
                  position="end"
                  sx={{ height: 'unset', alignSelf: 'flex-end' }}
                >
                  <SendButton {...sendButtonProps} />
                </InputAdornment>
              )
            }}
            FormHelperTextProps={{
              sx: { marginLeft: 'auto', marginRight: 0 }
            }}
            helperText={input.length > 2 ? helperText : ' '}
          />
        )}
      />
    </Box>
  );
}

function getLastWord(input: string): string {
  return input.split(/(?<!\\)\s+/).pop() || '';
}<|MERGE_RESOLUTION|>--- conflicted
+++ resolved
@@ -36,20 +36,11 @@
    * `'Jupyternaut'`, but can differ for custom providers.
    */
   personaName: string;
-<<<<<<< HEAD
-};
-
-type SlashCommandOption = {
-  id: string;
-  label: string;
-  description: string;
-=======
   /**
    * Whether the backend is streaming a reply to any message sent by the current
    * user.
    */
   streamingReplyHere: boolean;
->>>>>>> 1cbd8530
 };
 
 /**
@@ -108,10 +99,6 @@
 
 export function ChatInput(props: ChatInputProps): JSX.Element {
   const [input, setInput] = useState('');
-<<<<<<< HEAD
-  const [slashCommandOptions, setSlashCommandOptions] = useState<
-    SlashCommandOption[]
-=======
   const [autocompleteOptions, setAutocompleteOptions] = useState<
     AiService.AutocompleteOption[]
   >([]);
@@ -120,7 +107,6 @@
   >([]);
   const [autocompleteArgOptions, setAutocompleteArgOptions] = useState<
     AiService.AutocompleteOption[]
->>>>>>> 1cbd8530
   >([]);
   const [currSlashCommand, setCurrSlashCommand] = useState<string | null>(null);
   const activeCell = useActiveCellContext();
@@ -195,11 +181,7 @@
    * chat input. Close the autocomplete when the user clears the chat input.
    */
   useEffect(() => {
-<<<<<<< HEAD
-    if (input === '/') {
-=======
     if (filterAutocompleteOptions(autocompleteOptions, input).length > 0) {
->>>>>>> 1cbd8530
       setOpen(true);
       return;
     }
@@ -328,8 +310,6 @@
         autoHighlight
         freeSolo
         inputValue={input}
-<<<<<<< HEAD
-=======
         filterOptions={(options, { inputValue }) => {
           return filterAutocompleteOptions(options, inputValue);
         }}
@@ -343,7 +323,6 @@
           }
           setInput(input + value.slice(matchLength));
         }}
->>>>>>> 1cbd8530
         onInputChange={(_, newValue: string) => {
           setInput(newValue);
         }}
