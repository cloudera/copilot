import React from 'react';
import {
  IconButton,
  IconButtonProps,
  SxProps,
  TooltipProps
} from '@mui/material';

import { ContrastingTooltip } from './contrasting-tooltip';

export type TooltippedIconButtonProps = {
  onClick: React.MouseEventHandler<HTMLButtonElement>;
  tooltip: string;
  children: JSX.Element;
  disabled?: boolean;
  placement?: TooltipProps['placement'];
  /**
   * The offset of the tooltip popup.
   *
   * The expected syntax is defined by the Popper library:
   * https://popper.js.org/docs/v2/modifiers/offset/
   */
  offset?: [number, number];
  'aria-label'?: string;
  /**
   * Props passed directly to the MUI `IconButton` component.
   */
  iconButtonProps?: IconButtonProps;
  /**
   * Styles applied to the MUI `IconButton` component.
   */
  sx?: SxProps;
};

/**
 * A component that renders an MUI `IconButton` with a high-contrast tooltip
 * provided by `ContrastingTooltip`. This component differs from the MUI
 * defaults in the following ways:
 *
 * - Shows the tooltip on hover even if disabled.
 * - Renders the tooltip above the button by default.
 * - Renders the tooltip closer to the button by default.
 * - Lowers the opacity of the IconButton when disabled.
 * - Renders the IconButton with `line-height: 0` to avoid showing extra
 * vertical space in SVG icons.
 *
 * NOTE TO DEVS: Please keep this component's features synchronized with
 * features available to `TooltippedButton`.
 */
export function TooltippedIconButton(
  props: TooltippedIconButtonProps
): JSX.Element {
  return (
    <ContrastingTooltip
      title={props.tooltip}
      placement={props.placement ?? 'top'}
      slotProps={{
        popper: {
          modifiers: [
            {
              name: 'offset',
              options: {
                offset: [0, -8]
              }
            }
          ]
        }
      }}
    >
      {/*
        By default, tooltips never appear when the IconButton is disabled. The
        official way to support this feature in MUI is to wrap the child Button
        element in a `span` element.

        See: https://mui.com/material-ui/react-tooltip/#disabled-elements
      */}
      <span style={{ cursor: 'default' }}>
        <IconButton
          {...props.iconButtonProps}
          onClick={props.onClick}
          disabled={props.disabled}
          sx={{
<<<<<<< HEAD
=======
            ml: '8px',
>>>>>>> 1cbd8530
            lineHeight: 0,
            ...(props.disabled && { opacity: 0.5 }),
            ...props.sx
          }}
          aria-label={props['aria-label']}
        >
          {props.children}
        </IconButton>
      </span>
    </ContrastingTooltip>
  );
}<|MERGE_RESOLUTION|>--- conflicted
+++ resolved
@@ -80,10 +80,7 @@
           onClick={props.onClick}
           disabled={props.disabled}
           sx={{
-<<<<<<< HEAD
-=======
             ml: '8px',
->>>>>>> 1cbd8530
             lineHeight: 0,
             ...(props.disabled && { opacity: 0.5 }),
             ...props.sx
