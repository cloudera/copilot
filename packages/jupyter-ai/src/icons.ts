// This file is based on iconimports.ts in @jupyterlab/ui-components, but is manually generated.

import { LabIcon } from '@jupyterlab/ui-components';

import chatSvgStr from '../style/icons/chat.svg';
import clouderaCopilotSvg from '../style/icons/cloudera-copilot.svg';
import jupyternautSvg from '../style/icons/jupyternaut.svg';
import replaceCellSvg from '../style/icons/replace-cell.svg';

export const chatIcon = new LabIcon({
  name: 'jupyter-ai::chat',
  svgstr: chatSvgStr
});

export const jupyternautIcon = new LabIcon({
  name: 'jupyter-ai::jupyternaut',
  svgstr: jupyternautSvg
});

<<<<<<< HEAD
export const clouderaCopilotIcon = new LabIcon({
  name: 'jupyter-ai::clouderaCopilot',
  svgstr: clouderaCopilotSvg
});

export const Jupyternaut = jupyternautIcon.react;

export const ClouderaCopilot = clouderaCopilotIcon.react;
=======
export const replaceCellIcon = new LabIcon({
  name: 'jupyter-ai::replace-cell',
  svgstr: replaceCellSvg
});

// this icon is only used in the status bar.
// to configure the icon shown on agent replies in the chat UI, please specify a
// custom `Persona`.
export const Jupyternaut = jupyternautIcon.react;
>>>>>>> 5183bc92
<|MERGE_RESOLUTION|>--- conflicted
+++ resolved
@@ -17,16 +17,11 @@
   svgstr: jupyternautSvg
 });
 
-<<<<<<< HEAD
 export const clouderaCopilotIcon = new LabIcon({
   name: 'jupyter-ai::clouderaCopilot',
   svgstr: clouderaCopilotSvg
 });
 
-export const Jupyternaut = jupyternautIcon.react;
-
-export const ClouderaCopilot = clouderaCopilotIcon.react;
-=======
 export const replaceCellIcon = new LabIcon({
   name: 'jupyter-ai::replace-cell',
   svgstr: replaceCellSvg
@@ -36,4 +31,5 @@
 // to configure the icon shown on agent replies in the chat UI, please specify a
 // custom `Persona`.
 export const Jupyternaut = jupyternautIcon.react;
->>>>>>> 5183bc92
+
+export const ClouderaCopilot = clouderaCopilotIcon.react;