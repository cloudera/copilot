--- conflicted
+++ resolved
@@ -1,10 +1,6 @@
 {
   "name": "@jupyter-ai/core",
-<<<<<<< HEAD
-  "version": "2.11.0+cloudera",
-=======
-  "version": "2.18.1",
->>>>>>> 5183bc92
+  "version": "2.18.1+cloudera",
   "description": "A generative AI extension for JupyterLab",
   "keywords": [
     "jupyter",
