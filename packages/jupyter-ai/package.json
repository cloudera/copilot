--- conflicted
+++ resolved
@@ -1,10 +1,6 @@
 {
   "name": "@jupyter-ai/core",
-<<<<<<< HEAD
-  "version": "2.20.0+cloudera",
-=======
-  "version": "2.28.3",
->>>>>>> 1cbd8530
+  "version": "2.28.3+cloudera",
   "description": "A generative AI extension for JupyterLab",
   "keywords": [
     "jupyter",
