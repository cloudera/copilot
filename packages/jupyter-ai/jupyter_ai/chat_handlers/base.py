--- conflicted
+++ resolved
@@ -129,13 +129,8 @@
     parse the arguments and display help when user queries with
     `-h` or `--help`"""
 
-<<<<<<< HEAD
-    _requests_count = 0
+    _requests_count: ClassVar[int] = 0
     """Class attribute set to the number of requests that Cloudera Copilot is
-=======
-    _requests_count: ClassVar[int] = 0
-    """Class attribute set to the number of requests that Jupyternaut is
->>>>>>> 1cbd8530
     currently handling."""
 
     # Instance attributes
@@ -177,10 +172,7 @@
         self._root_chat_handlers = root_chat_handlers
         self.model_parameters = model_parameters
         self._chat_history = chat_history
-<<<<<<< HEAD
-=======
         self.llm_chat_memory = llm_chat_memory
->>>>>>> 1cbd8530
         self.parser = argparse.ArgumentParser(
             add_help=False, description=self.help, formatter_class=MarkdownHelpFormatter
         )
@@ -440,8 +432,6 @@
             return None
         return args
 
-<<<<<<< HEAD
-=======
     def get_llm_chat_memory(
         self,
         last_human_msg: HumanChatMessage,
@@ -452,7 +442,6 @@
             last_human_msg=last_human_msg,
         )
 
->>>>>>> 1cbd8530
     @property
     def output_dir(self) -> str:
         # preferred dir is preferred, but if it is not specified,
@@ -460,9 +449,6 @@
         if self.preferred_dir and os.path.exists(self.preferred_dir):
             return self.preferred_dir
         else:
-<<<<<<< HEAD
-            return self.root_dir
-=======
             return self.root_dir
 
     def send_help_message(self, human_msg: Optional[HumanChatMessage] = None) -> None:
@@ -636,5 +622,4 @@
 
 
 class GenerationInterrupted(asyncio.CancelledError):
-    """Exception raised when streaming is cancelled by the user"""
->>>>>>> 1cbd8530
+    """Exception raised when streaming is cancelled by the user"""