import getpass
import json
import os
import time
import uuid
from asyncio import AbstractEventLoop, Event
from dataclasses import asdict
from typing import TYPE_CHECKING, Optional, cast

import tornado
from jupyter_ai.chat_handlers import BaseChatHandler, SlashCommandRoutingType
from jupyter_ai.config_manager import ConfigManager, KeyEmptyError, WriteConflictError
from jupyter_ai.context_providers import BaseCommandContextProvider, ContextCommand
from jupyter_ai_magics.models.usage_tracking import UsageTracker
from jupyter_server.base.handlers import APIHandler as BaseAPIHandler
from jupyter_server.base.handlers import JupyterHandler
from pydantic import ValidationError
from tornado import web, websocket
from tornado.web import HTTPError

from .models import (
    AgentChatMessage,
    AgentStreamChunkMessage,
    AgentStreamMessage,
    ChatClient,
    ChatHistory,
    ChatMessage,
    ChatRequest,
    ChatUser,
    ClearMessage,
    ClearRequest,
    ClosePendingMessage,
    ConnectionMessage,
    HumanChatMessage,
    ListOptionsEntry,
    ListOptionsResponse,
    ListProvidersEntry,
    ListProvidersResponse,
    ListSlashCommandsEntry,
    ListSlashCommandsResponse,
    Message,
    PendingMessage,
    StopRequest,
    UpdateConfigRequest,
)

if TYPE_CHECKING:
    from jupyter_ai_magics.embedding_providers import BaseEmbeddingsProvider
    from jupyter_ai_magics.providers import BaseProvider

    from .context_providers import BaseCommandContextProvider
    from .history import BoundedChatHistory


class ChatHistoryHandler(BaseAPIHandler):
    """Handler to return message history"""

    @property
    def chat_history(self) -> list[ChatMessage]:
        return self.settings["chat_history"]

    @property
    def pending_messages(self) -> list[PendingMessage]:
        return self.settings["pending_messages"]

    @tornado.web.authenticated
    async def get(self):
        history = ChatHistory(
            messages=self.chat_history, pending_messages=self.pending_messages
        )
        self.finish(history.model_dump_json())


class UsageTrackingHandler(BaseAPIHandler):
    """Handler to record usage tracking information"""

    @tornado.web.authenticated
    async def post(self):
        input_data = self.get_json_body()
        command = input_data["command"] if "command" in input_data else ""
        target = input_data["target"] if "target" in input_data else ""
        ut = UsageTracker()
        ut._SendCopilotEvent({
            "event_details": target,
            "event_type": command,
        })
        self.finish("")


class RootChatHandler(JupyterHandler, websocket.WebSocketHandler):
    """
    A websocket handler for chat.
    """

    @property
    def root_chat_handlers(self) -> dict[str, "RootChatHandler"]:
        """Dictionary mapping client IDs to their corresponding RootChatHandler
        instances."""
        return self.settings["jai_root_chat_handlers"]

    @property
    def chat_handlers(self) -> dict[str, "BaseChatHandler"]:
        """Dictionary mapping chat commands to their corresponding
        BaseChatHandler instances."""
        return self.settings["jai_chat_handlers"]

    @property
    def chat_clients(self) -> dict[str, ChatClient]:
        """Dictionary mapping client IDs to their ChatClient objects that store
        metadata."""
        return self.settings["chat_clients"]

    @property
    def chat_client(self) -> ChatClient:
        """Returns ChatClient object associated with the current connection."""
        return self.chat_clients[self.client_id]

    @property
    def chat_history(self) -> list[ChatMessage]:
        return self.settings["chat_history"]

    @chat_history.setter
    def chat_history(self, new_history):
        self.settings["chat_history"] = new_history

    @property
    def message_interrupted(self) -> dict[str, Event]:
        return self.settings["jai_message_interrupted"]

    @property
    def llm_chat_memory(self) -> "BoundedChatHistory":
        return self.settings["llm_chat_memory"]

    @property
    def loop(self) -> AbstractEventLoop:
        return self.settings["jai_event_loop"]

    @property
    def pending_messages(self) -> list[PendingMessage]:
        return self.settings["pending_messages"]

    @pending_messages.setter
    def pending_messages(self, new_pending_messages):
        self.settings["pending_messages"] = new_pending_messages

    def initialize(self):
        self.log.debug("Initializing websocket connection %s", self.request.path)

    def pre_get(self):
        """Handles authentication/authorization."""
        # authenticate the request before opening the websocket
        user = self.current_user
        if user is None:
            self.log.warning("Couldn't authenticate WebSocket connection")
            raise web.HTTPError(403)

        # authorize the user.
        if not self.authorizer.is_authorized(self, user, "execute", "events"):
            raise web.HTTPError(403)

    async def get(self, *args, **kwargs):
        """Get an event socket."""
        self.pre_get()
        res = super().get(*args, **kwargs)
        await res

    def get_chat_user(self) -> ChatUser:
        """Retrieves the current user. If `jupyter_collaboration` is not
        installed, one is synthesized from the server's current shell
        environment."""
        # Get a dictionary of all loaded extensions.
        # (`serverapp` is a property on all `JupyterHandler` subclasses)
        assert self.serverapp
        extensions = self.serverapp.extension_manager.extensions
        collaborative_legacy = (
            "jupyter_collaboration" in extensions
            and extensions["jupyter_collaboration"].enabled
        )
        collaborative_v3 = (
            "jupyter_server_ydoc" in extensions
            and extensions["jupyter_server_ydoc"].enabled
        )
        collaborative = collaborative_legacy or collaborative_v3

        if collaborative:
            names = self.current_user.name.split(" ", maxsplit=2)
            initials = getattr(self.current_user, "initials", None)
            if not initials:
                # compute default initials in case IdentityProvider doesn't
                # return initials, e.g. JupyterHub (#302)
                names = self.current_user.name.split(" ", maxsplit=2)
                initials = "".join(
                    [(name.capitalize()[0] if len(name) > 0 else "") for name in names]
                )
            chat_user_kwargs = {
                **asdict(self.current_user),
                "initials": initials,
            }

            return ChatUser(**chat_user_kwargs)

        login = getpass.getuser()
        initials = login[0].capitalize()
        return ChatUser(
            username=self.current_user.username,
            initials=initials,
            name=login,
            display_name=login,
            color=None,
            avatar_url=None,
        )

    def generate_client_id(self):
        """Generates a client ID to identify the current WS connection."""
        return uuid.uuid4().hex

    def open(self):
        """Handles opening of a WebSocket connection. Client ID can be retrieved
        from `self.client_id`."""

        current_user = self.get_chat_user().model_dump()
        client_id = self.generate_client_id()

        self.root_chat_handlers[client_id] = self
        self.chat_clients[client_id] = ChatClient(**current_user, id=client_id)
        self.client_id = client_id
        self.write_message(
            ConnectionMessage(
                client_id=client_id,
                history=ChatHistory(
                    messages=self.chat_history, pending_messages=self.pending_messages
                ),
            ).model_dump()
        )

        self.log.info(f"Client connected. ID: {client_id}")
        self.log.debug("Clients are : %s", self.root_chat_handlers.keys())

    def broadcast_message(self, message: Message):
        """Broadcasts message to all connected clients.
        Appends message to chat history.
        """

        # do not broadcast agent messages that are replying to cleared human message
        if (
            isinstance(message, (AgentChatMessage, AgentStreamMessage))
            and message.reply_to
            and message.reply_to
            not in [m.id for m in self.chat_history if isinstance(m, HumanChatMessage)]
        ):
            return

        self.log.debug("Broadcasting message: %s to all clients...", message)
        client_ids = self.root_chat_handlers.keys()

        for client_id in client_ids:
            client = self.root_chat_handlers[client_id]
            if client:
                client.write_message(message.model_dump())

        # append all messages of type `ChatMessage` directly to the chat history
        if isinstance(
            message, (HumanChatMessage, AgentChatMessage, AgentStreamMessage)
        ):
            self.chat_history.append(message)
        elif isinstance(message, AgentStreamChunkMessage):
            # for stream chunks, modify the corresponding `AgentStreamMessage`
            # by appending its content and potentially marking it as complete.
            chunk: AgentStreamChunkMessage = message

            # iterate backwards from the end of the list
            for history_message in self.chat_history[::-1]:
                if (
                    history_message.type == "agent-stream"
                    and history_message.id == chunk.id
                ):
                    stream_message: AgentStreamMessage = history_message
                    stream_message.body += chunk.content
                    stream_message.metadata = chunk.metadata
                    stream_message.complete = chunk.stream_complete
                    break
        elif isinstance(message, PendingMessage):
            self.pending_messages.append(message)
        elif isinstance(message, ClosePendingMessage):
            self.pending_messages = list(
                filter(lambda m: m.id != message.id, self.pending_messages)
            )

    async def on_message(self, message):
        self.log.debug("Message received: %s", message)

        try:
            message = json.loads(message)
            if message.get("type") == "clear":
                request = ClearRequest(**message)
            elif message.get("type") == "stop":
                request = StopRequest(**message)
            else:
                request = ChatRequest(**message)
        except ValidationError as e:
            self.log.error(e)
            return

        if isinstance(request, ClearRequest):
            self.on_clear_request(request)
            return

        if isinstance(request, StopRequest):
            self.on_stop_request()
            return

        chat_request = request
        message_body = chat_request.prompt
        if chat_request.selection:
            message_body += f"\n\n```\n{chat_request.selection.source}\n```\n"

        # message broadcast to chat clients
        chat_message_id = str(uuid.uuid4())
        chat_message = HumanChatMessage(
            id=chat_message_id,
            time=time.time(),
            body=message_body,
            prompt=chat_request.prompt,
            selection=chat_request.selection,
            client=self.chat_client,
        )

        # broadcast the message to other clients
        self.broadcast_message(message=chat_message)

        # do not await this, as it blocks the parent task responsible for
        # handling messages from a websocket.  instead, process each message
        # as a distinct concurrent task.
        self.loop.create_task(self._route(chat_message))

    def on_clear_request(self, request: ClearRequest):
        target = request.target

        # if no target, clear all messages
        if not target:
            self.chat_history.clear()
            self.pending_messages.clear()
            self.llm_chat_memory.clear()
            self.broadcast_message(ClearMessage())
            self.settings["jai_chat_handlers"]["default"].send_help_message()
            return

        # otherwise, clear a single message
        for msg in self.chat_history[::-1]:
            # interrupt the single message
            if msg.type == "agent-stream" and getattr(msg, "reply_to", None) == target:
                try:
                    self.message_interrupted[msg.id].set()
                except KeyError:
                    # do nothing if the message was already interrupted
                    # or stream got completed (thread-safe way!)
                    pass
                break

        self.chat_history[:] = [
            msg
            for msg in self.chat_history
            if msg.id != target and getattr(msg, "reply_to", None) != target
        ]
        self.pending_messages[:] = [
            msg for msg in self.pending_messages if msg.reply_to != target
        ]
        self.llm_chat_memory.clear([target])
        self.broadcast_message(ClearMessage(targets=[target]))

    def on_stop_request(self):
        # set of message IDs that were submitted by this user, determined by the
        # username associated with this WebSocket connection.
        current_user_messages: set[str] = set()
        for message in self.chat_history:
            if (
                message.type == "human"
                and message.client.username == self.current_user.username
            ):
                current_user_messages.add(message.id)

        # set of `AgentStreamMessage` IDs to stop
        streams_to_stop: set[str] = set()
        for message in self.chat_history:
            if (
                message.type == "agent-stream"
                and message.reply_to in current_user_messages
            ):
                streams_to_stop.add(message.id)

        for stream_id in streams_to_stop:
            try:
                self.message_interrupted[stream_id].set()
            except KeyError:
                # do nothing if the message was already interrupted
                # or stream got completed (thread-safe way!)
                pass

    async def _route(self, message):
        """Method that routes an incoming message to the appropriate handler."""
        default = self.chat_handlers["default"]
        # Split on any whitespace, either spaces or newlines
        maybe_command = message.body.split(None, 1)[0]
        is_command = (
            message.body.startswith("/")
            and maybe_command in self.chat_handlers.keys()
            and maybe_command != "default"
        )
        command = maybe_command if is_command else "default"

        start = time.time()
        if is_command:
            await self.chat_handlers[command].on_message(message)
        else:
            await default.on_message(message)

        latency_ms = round((time.time() - start) * 1000)
        command_readable = "Default" if command == "default" else command
        self.log.info(f"{command_readable} chat handler resolved in {latency_ms} ms.")

    def on_close(self):
        self.log.debug("Disconnecting client with user %s", self.client_id)

        self.root_chat_handlers.pop(self.client_id, None)
        self.chat_clients.pop(self.client_id, None)

        self.log.info(f"Client disconnected. ID: {self.client_id}")
        self.log.debug("Chat clients: %s", self.root_chat_handlers.keys())


class ProviderHandler(BaseAPIHandler):
    """
    Helper base class used for HTTP handlers hosting endpoints relating to
    providers. Wrapper around BaseAPIHandler.
    """

    @property
    def lm_providers(self) -> dict[str, "BaseProvider"]:
        return self.settings["lm_providers"]

    @property
    def em_providers(self) -> dict[str, "BaseEmbeddingsProvider"]:
        return self.settings["em_providers"]

    @property
    def allowed_models(self) -> Optional[list[str]]:
        return self.settings["allowed_models"]

    @property
    def blocked_models(self) -> Optional[list[str]]:
        return self.settings["blocked_models"]

    def _filter_blocked_models(self, providers: list[ListProvidersEntry]):
        """
        Satisfy the model-level allow/blocklist by filtering models accordingly.
        The provider-level allow/blocklist is already handled in
        `AiExtension.initialize_settings()`.
        """
        if self.blocked_models is None and self.allowed_models is None:
            return providers

        def filter_predicate(local_model_id: str):
            model_id = provider.id + ":" + local_model_id
            if self.blocked_models:
                return model_id not in self.blocked_models
            else:
                return model_id in cast(list, self.allowed_models)

        # filter out every model w/ model ID according to allow/blocklist
        for provider in providers:
            provider.models = list(filter(filter_predicate, provider.models or []))
            provider.chat_models = list(
                filter(filter_predicate, provider.chat_models or [])
            )
            provider.completion_models = list(
                filter(filter_predicate, provider.completion_models or [])
            )

        # filter out every provider with no models which satisfy the allow/blocklist, then return
        return filter((lambda p: len(p.models) > 0), providers)


class ModelProviderHandler(ProviderHandler):
    def getConfiguredThirdPartyModels(self):
        copilot_config_dir = os.getenv("COPILOT_CONFIG_DIR")
        if not copilot_config_dir or not os.path.exists(copilot_config_dir):
            self.log.warning("Copilot config dir does not exist")
            return []

        f = open(copilot_config_dir)
        copilot_config = json.load(f)
        third_party_models = []
        if copilot_config and "thirdPartyModels" in copilot_config and copilot_config["thirdPartyModels"]:
            third_party_models = copilot_config["thirdPartyModels"]

        copilot_embedding_config_dir = os.getenv("COPILOT_EMBEDDING_CONFIG_DIR")
        if copilot_embedding_config_dir and os.path.exists(copilot_embedding_config_dir):
            f = open(copilot_embedding_config_dir)
            copilot_embedding_config = json.load(f)
            if copilot_embedding_config and "thirdPartyModels" in copilot_embedding_config and copilot_embedding_config["thirdPartyModels"]:
                third_party_models += copilot_embedding_config["thirdPartyModels"]

        # Fill in provider_id if it is missing.
        for third_party_model in third_party_models:
            print(third_party_model)
            if len(third_party_model["provider_id"]) == 0:
                if third_party_model["name"].startswith("anthropic"):
                    third_party_model["provider_id"] = "bedrock-chat"
                else:
                    third_party_model["provider_id"] = "bedrock"
        f.close()
        return third_party_models

    @web.authenticated
    def get(self):
        providers = []

        # Read enabled models from config file.
        models = self.getConfiguredThirdPartyModels()

        # Step 1: gather providers
        for provider in self.lm_providers.values():
            if "bedrock" not in provider.id and provider.id != "cloudera":
                continue

            if "bedrock" in provider.id:
                configured_models_names = [
                    model['name'] for model in models if model['provider_id'] == provider.id] if models else []
                enabled_models = [model for model in provider.models if model in configured_models_names]
            else:
                enabled_models = provider.models

            optionals = {}
            if provider.model_id_label:
                optionals["model_id_label"] = provider.model_id_label

            providers.append(
                ListProvidersEntry(
                    id=provider.id,
                    name=provider.name,
                    models=enabled_models,
                    chat_models=[model for model in provider.chat_models() if model in enabled_models],
                    completion_models=[model for model in provider.completion_models() if model in enabled_models],
                    help=provider.help,
                    auth_strategy=provider.auth_strategy,
                    registry=provider.registry,
                    fields=provider.fields,
                    **optionals,
                )
            )

        # Step 2: sort & filter providers
        providers = self._filter_blocked_models(providers)
        providers = sorted(providers, key=lambda p: p.name)

        # Finally, yield response.
        response = ListProvidersResponse(providers=providers)
        self.finish(response.model_dump_json())

class EmbeddingsModelProviderHandler(ProviderHandler):
    def getConfiguredThirdPartyModels(self):
        copilot_config_dir = os.getenv("COPILOT_CONFIG_DIR")
        if not copilot_config_dir or not os.path.exists(copilot_config_dir):
            self.log.warning("Copilot config dir does not exist")
            return []
    
        f = open(copilot_config_dir)
        copilot_config = json.load(f)
        third_party_models = []
        if copilot_config and "thirdPartyModels" in copilot_config and copilot_config["thirdPartyModels"]:
            third_party_models = copilot_config["thirdPartyModels"]

        # Fill in provider_id if it is missing.
        for third_party_model in third_party_models:
            if len(third_party_model["provider_id"]) == 0:
                third_party_model["provider_id"] = "bedrock"
        f.close()
        return third_party_models

    @web.authenticated
    def get(self):
        models = self.getConfiguredThirdPartyModels()
        configured_model_names = [model['name'] for model in models] if models else []

        providers = []

        for provider in self.em_providers.values():
            if "bedrock" not in provider.id and provider.id != "cloudera":
                continue

            if "bedrock" in provider.id:
                enabled_models = [model for model in provider.models if (model) in configured_model_names]
            else:
                enabled_models = provider.models

            providers.append(
                ListProvidersEntry(
                    id=provider.id,
                    name=provider.name,
<<<<<<< HEAD
                    models=enabled_models,
=======
                    models=provider.models,
                    help=provider.help,
>>>>>>> 48b5c6f8
                    auth_strategy=provider.auth_strategy,
                    registry=provider.registry,
                    fields=provider.fields,
                )
            )

        providers = self._filter_blocked_models(providers)
        providers = sorted(providers, key=lambda p: p.name)

        response = ListProvidersResponse(providers=providers)
        self.finish(response.model_dump_json())


class GlobalConfigHandler(BaseAPIHandler):
    """API handler for fetching and setting the
    model and emebddings config.
    """

    @property
    def config_manager(self):
        return self.settings["jai_config_manager"]

    @web.authenticated
    def get(self):
        config = self.config_manager.get_config()
        if not config:
            raise HTTPError(500, "No config found.")

        self.finish(config.model_dump_json())

    @web.authenticated
    def post(self):
        try:
            config = UpdateConfigRequest(**self.get_json_body())
            self.config_manager.update_config(config)
            self.set_status(204)
            self.finish()
        except (ValidationError, WriteConflictError, KeyEmptyError) as e:
            self.log.exception(e)
            raise HTTPError(500, str(e)) from e
        except ValueError as e:
            self.log.exception(e)
            raise HTTPError(500, str(e.cause) if hasattr(e, "cause") else str(e))
        except Exception as e:
            self.log.exception(e)
            raise HTTPError(
                500, "Unexpected error occurred while updating the config."
            ) from e


class ApiKeysHandler(BaseAPIHandler):
    @property
    def config_manager(self) -> ConfigManager:  # type:ignore[override]
        return self.settings["jai_config_manager"]

    @web.authenticated
    def delete(self, api_key_name: str):
        try:
            self.config_manager.delete_api_key(api_key_name)
        except Exception as e:
            raise HTTPError(500, str(e))


class SlashCommandsInfoHandler(BaseAPIHandler):
    """List slash commands that are currently available to the user."""

    @property
    def config_manager(self) -> ConfigManager:  # type:ignore[override]
        return self.settings["jai_config_manager"]

    @property
    def chat_handlers(self) -> dict[str, "BaseChatHandler"]:
        return self.settings["jai_chat_handlers"]

    @web.authenticated
    def get(self):
        response = ListSlashCommandsResponse()

        # if no selected LLM, return an empty response
        if not self.config_manager.lm_provider:
            self.finish(response.model_dump_json())
            return

        for id, chat_handler in self.chat_handlers.items():
            # filter out any chat handler that is not a slash command
            if (
                id == "default"
                or chat_handler.routing_type.routing_method != "slash_command"
            ):
                continue

            # hint the type of this attribute
            routing_type: SlashCommandRoutingType = chat_handler.routing_type

            # filter out any chat handler that is unsupported by the current LLM
            if (
                "/" + routing_type.slash_id
                in self.config_manager.lm_provider.unsupported_slash_commands
            ):
                continue

            response.slash_commands.append(
                ListSlashCommandsEntry(
                    slash_id=routing_type.slash_id, description=chat_handler.help
                )
            )

        # sort slash commands by slash id and deliver the response
        response.slash_commands.sort(key=lambda sc: sc.slash_id)
        self.finish(response.model_dump_json())


class AutocompleteOptionsHandler(BaseAPIHandler):
    """List context that are currently available to the user."""

    @property
    def config_manager(self) -> ConfigManager:  # type:ignore[override]
        return self.settings["jai_config_manager"]

    @property
    def context_providers(self) -> dict[str, "BaseCommandContextProvider"]:
        return self.settings["jai_context_providers"]

    @property
    def chat_handlers(self) -> dict[str, "BaseChatHandler"]:
        return self.settings["jai_chat_handlers"]

    @web.authenticated
    def get(self):
        response = ListOptionsResponse()

        # if no selected LLM, return an empty response
        if not self.config_manager.lm_provider:
            self.finish(response.model_dump_json())
            return

        partial_cmd = self.get_query_argument("partialCommand", None)
        if partial_cmd:
            # if providing options for partial command argument
            cmd = ContextCommand(cmd=partial_cmd)
            context_provider = next(
                (
                    cp
                    for cp in self.context_providers.values()
                    if isinstance(cp, BaseCommandContextProvider)
                    and cp.command_id == cmd.id
                ),
                None,
            )
            if (
                cmd.arg is not None
                and context_provider
                and isinstance(context_provider, BaseCommandContextProvider)
            ):
                response.options = context_provider.get_arg_options(cmd.arg)
        else:
            response.options = (
                self._get_slash_command_options() + self._get_context_provider_options()
            )
        self.finish(response.model_dump_json())

    def _get_slash_command_options(self) -> list[ListOptionsEntry]:
        options = []
        for id, chat_handler in self.chat_handlers.items():
            # filter out any chat handler that is not a slash command
            if id == "default" or not isinstance(
                chat_handler.routing_type, SlashCommandRoutingType
            ):
                continue

            routing_type = chat_handler.routing_type

            # filter out any chat handler that is unsupported by the current LLM
            if (
                not routing_type.slash_id
                or "/" + routing_type.slash_id
                in self.config_manager.lm_provider.unsupported_slash_commands
            ):
                continue

            options.append(
                self._make_autocomplete_option(
                    id="/" + routing_type.slash_id,
                    description=chat_handler.help,
                    only_start=True,
                    requires_arg=False,
                )
            )
        options.sort(key=lambda opt: opt.id)
        return options

    def _get_context_provider_options(self) -> list[ListOptionsEntry]:
        options = [
            self._make_autocomplete_option(
                id=context_provider.command_id,
                description=context_provider.help,
                only_start=context_provider.only_start,
                requires_arg=context_provider.requires_arg,
            )
            for context_provider in self.context_providers.values()
            if isinstance(context_provider, BaseCommandContextProvider)
        ]
        options.sort(key=lambda opt: opt.id)
        return options

    def _make_autocomplete_option(
        self,
        id: str,
        description: str,
        only_start: bool,
        requires_arg: bool,
    ):
        label = id + (":" if requires_arg else " ")
        return ListOptionsEntry(
            id=id, description=description, label=label, only_start=only_start
        )<|MERGE_RESOLUTION|>--- conflicted
+++ resolved
@@ -597,12 +597,8 @@
                 ListProvidersEntry(
                     id=provider.id,
                     name=provider.name,
-<<<<<<< HEAD
                     models=enabled_models,
-=======
-                    models=provider.models,
                     help=provider.help,
->>>>>>> 48b5c6f8
                     auth_strategy=provider.auth_strategy,
                     registry=provider.registry,
                     fields=provider.fields,
