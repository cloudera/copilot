--- conflicted
+++ resolved
@@ -364,16 +364,11 @@
             "llm_chat_memory": self.settings["llm_chat_memory"],
             "root_dir": self.serverapp.root_dir,
             "dask_client_future": self.settings["dask_client_future"],
-<<<<<<< HEAD
-            "model_parameters": self.settings["model_parameters"],
-            "preferred_dir": self.serverapp.contents_manager.preferred_dir,
-=======
             "preferred_dir": self.serverapp.contents_manager.preferred_dir,
             "help_message_template": self.help_message_template,
             "chat_handlers": chat_handlers,
             "context_providers": self.settings["jai_context_providers"],
             "message_interrupted": self.settings["jai_message_interrupted"],
->>>>>>> 1cbd8530
         }
         default_chat_handler = DefaultChatHandler(**chat_handler_kwargs)
         clear_chat_handler = ClearChatHandler(**chat_handler_kwargs)
