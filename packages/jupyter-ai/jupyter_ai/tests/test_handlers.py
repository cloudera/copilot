import logging
import os
import stat
from typing import Optional
from unittest import mock

import pytest
from jupyter_ai.chat_handlers import DefaultChatHandler, learn
from jupyter_ai.config_manager import ConfigManager
<<<<<<< HEAD
from jupyter_ai.handlers import RootChatHandler
from jupyter_ai.models import (
    AgentStreamChunkMessage,
    AgentStreamMessage,
=======
from jupyter_ai.extension import DEFAULT_HELP_MESSAGE_TEMPLATE
from jupyter_ai.handlers import RootChatHandler
from jupyter_ai.history import BoundedChatHistory
from jupyter_ai.models import (
>>>>>>> 1cbd8530
    ChatClient,
    ClosePendingMessage,
    HumanChatMessage,
    Message,
    PendingMessage,
    Persona,
)
from jupyter_ai_magics import BaseProvider
from langchain_community.llms import FakeListLLM
from tornado.httputil import HTTPServerRequest
from tornado.web import Application


class MockLearnHandler(learn.LearnChatHandler):
    def __init__(self):
        pass


class MockProvider(BaseProvider, FakeListLLM):
    id = "my_provider"
    name = "My Provider"
    model_id_key = "model"
    models = ["model"]
    should_raise: Optional[bool]

    def __init__(self, **kwargs):
        if "responses" not in kwargs:
            kwargs["responses"] = ["Test response"]
        super().__init__(**kwargs)

    def astream(self, *args, **kwargs):
        if self.should_raise:
            raise TestException()
        return super().astream(*args, **kwargs)


class TestDefaultChatHandler(DefaultChatHandler):
    def __init__(self, lm_provider=None, lm_provider_params=None):
        self.request = HTTPServerRequest()
        self.application = Application()
        self.messages = []
        self.tasks = []
        config_manager = mock.create_autospec(ConfigManager)
        config_manager.lm_provider = lm_provider or MockProvider
        config_manager.lm_provider_params = lm_provider_params or {"model_id": "model"}
        config_manager.persona = Persona(name="test", avatar_route="test")

        def broadcast_message(message: Message) -> None:
            self.messages.append(message)

        root_handler = mock.create_autospec(RootChatHandler)
        root_handler.broadcast_message = broadcast_message

        super().__init__(
            log=logging.getLogger(__name__),
            config_manager=config_manager,
            root_chat_handlers={"root": root_handler},
            model_parameters={},
            chat_history=[],
<<<<<<< HEAD
            root_dir="",
            preferred_dir="",
            dask_client_future=None,
=======
            llm_chat_memory=BoundedChatHistory(k=2),
            root_dir="",
            preferred_dir="",
            dask_client_future=None,
            help_message_template=DEFAULT_HELP_MESSAGE_TEMPLATE,
            chat_handlers={},
            context_providers={},
            message_interrupted={},
>>>>>>> 1cbd8530
        )


class TestException(Exception):
    pass


@pytest.fixture
def chat_client():
    return ChatClient(
        id=0, username="test", initials="test", name="test", display_name="test"
    )


@pytest.fixture
def human_chat_message(chat_client):
    return HumanChatMessage(
        id="test",
        time=0,
        body="test message",
        prompt="test message",
        client=chat_client,
    )


def test_learn_index_permissions(tmp_path):
    test_dir = tmp_path / "test"
    with mock.patch.object(learn, "INDEX_SAVE_DIR", new=test_dir):
        handler = MockLearnHandler()
        handler._ensure_dirs()
        mode = os.stat(test_dir).st_mode
        assert stat.filemode(mode) == "drwx------"


async def test_default_closes_pending_on_success(human_chat_message):
    handler = TestDefaultChatHandler(
        lm_provider=MockProvider,
        lm_provider_params={
            "model_id": "model",
            "should_raise": False,
        },
    )
    await handler.process_message(human_chat_message)

    # >=2 because there are additional stream messages that follow
    assert len(handler.messages) >= 2
    assert isinstance(handler.messages[0], PendingMessage)
    assert isinstance(handler.messages[1], ClosePendingMessage)


async def test_default_closes_pending_on_error(human_chat_message):
    handler = TestDefaultChatHandler(
        lm_provider=MockProvider,
        lm_provider_params={
            "model_id": "model",
            "should_raise": True,
        },
    )
    with pytest.raises(TestException):
        await handler.process_message(human_chat_message)

    assert len(handler.messages) == 2
    assert isinstance(handler.messages[0], PendingMessage)
    assert isinstance(handler.messages[1], ClosePendingMessage)


async def test_sends_closing_message_at_most_once(human_chat_message):
    handler = TestDefaultChatHandler(
        lm_provider=MockProvider,
        lm_provider_params={
            "model_id": "model",
            "should_raise": False,
        },
    )
    message = handler.start_pending("Flushing Pipe Network")
    assert len(handler.messages) == 1
    assert isinstance(handler.messages[0], PendingMessage)
    assert not message.closed

    handler.close_pending(message)
    assert len(handler.messages) == 2
    assert isinstance(handler.messages[1], ClosePendingMessage)
    assert message.closed

    # closing an already closed message does not lead to another broadcast
    handler.close_pending(message)
    assert len(handler.messages) == 2
    assert message.closed


# TODO
# import json


# async def test_get_example(jp_fetch):
#     # When
#     response = await jp_fetch("jupyter-ai", "get_example")

#     # Then
#     assert response.code == 200
#     payload = json.loads(response.body)
#     assert payload == {
#         "data": "This is /jupyter-ai/get_example endpoint!"
#     }<|MERGE_RESOLUTION|>--- conflicted
+++ resolved
@@ -7,17 +7,10 @@
 import pytest
 from jupyter_ai.chat_handlers import DefaultChatHandler, learn
 from jupyter_ai.config_manager import ConfigManager
-<<<<<<< HEAD
-from jupyter_ai.handlers import RootChatHandler
-from jupyter_ai.models import (
-    AgentStreamChunkMessage,
-    AgentStreamMessage,
-=======
 from jupyter_ai.extension import DEFAULT_HELP_MESSAGE_TEMPLATE
 from jupyter_ai.handlers import RootChatHandler
 from jupyter_ai.history import BoundedChatHistory
 from jupyter_ai.models import (
->>>>>>> 1cbd8530
     ChatClient,
     ClosePendingMessage,
     HumanChatMessage,
@@ -77,11 +70,6 @@
             root_chat_handlers={"root": root_handler},
             model_parameters={},
             chat_history=[],
-<<<<<<< HEAD
-            root_dir="",
-            preferred_dir="",
-            dask_client_future=None,
-=======
             llm_chat_memory=BoundedChatHistory(k=2),
             root_dir="",
             preferred_dir="",
@@ -90,7 +78,6 @@
             chat_handlers={},
             context_providers={},
             message_interrupted={},
->>>>>>> 1cbd8530
         )
 
 
