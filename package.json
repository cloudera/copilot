{
  "name": "@jupyter-ai/monorepo",
<<<<<<< HEAD
  "version": "2.28.3-cloudera",
=======
  "version": "2.31.6",
>>>>>>> 48b5c6f8
  "description": "A generative AI extension for JupyterLab",
  "private": true,
  "keywords": [
    "jupyter",
    "jupyterlab",
    "jupyterlab-extension"
  ],
  "homepage": "https://github.infra.cloudera.com/Sense/copilot",
  "bugs": {
    "url": "https://github.infra.cloudera.com/Sense/copilot/issues"
  },
  "license": "BSD-3-Clause",
  "author": {
    "name": "Cloudera Copilot"
  },
  "workspaces": [
    ".",
    "packages/*"
  ],
  "scripts": {
    "build": "lerna run build --stream",
    "build:core": "lerna run build --stream --scope \"@jupyter-ai/core\"",
    "build:prod": "lerna run build:prod --stream",
    "clean": "lerna run clean",
    "clean:all": "lerna run clean:all",
    "dev": "jupyter lab --config playground/config.py",
    "dev-install": "lerna run dev-install --stream",
    "dev-uninstall": "lerna run dev-uninstall --stream",
    "install-from-src": "lerna run install-from-src --stream",
    "lint": "jlpm && lerna run prettier && lerna run eslint",
    "lint:check": "lerna run prettier:check && lerna run eslint:check",
    "watch": "lerna run watch --parallel --stream",
    "test": "lerna run test"
  },
  "devDependencies": {
    "lerna": "^6.4.1",
    "nx": "^15.9.2"
  },
  "resolutions": {
    "@jupyterlab/completer": "^4.2.0"
  },
  "nx": {
    "includedScripts": []
  }
}<|MERGE_RESOLUTION|>--- conflicted
+++ resolved
@@ -1,10 +1,6 @@
 {
   "name": "@jupyter-ai/monorepo",
-<<<<<<< HEAD
-  "version": "2.28.3-cloudera",
-=======
-  "version": "2.31.6",
->>>>>>> 48b5c6f8
+  "version": "2.31.6-cloudera",
   "description": "A generative AI extension for JupyterLab",
   "private": true,
   "keywords": [
