# Developers

The developer documentation is for authors who want to enhance
the functionality of Jupyter AI.

If you are interested in contributing to Jupyter AI,
please see our {doc}`contributor's guide </contributors/index>`.

## Pydantic compatibility

Jupyter AI is fully compatible with Python environments using Pydantic v1
or Pydantic v2. Jupyter AI imports Pydantic classes from the
`langchain.pydantic_v1` module. Developers should do the same when they extend
Jupyter AI classes.

For more details about using `langchain.pydantic_v1` in an environment with
Pydantic v2 installed, see the
[LangChain documentation on Pydantic compatibility](https://python.langchain.com/docs/guides/pydantic_compatibility).

## Jupyter AI module cookiecutter

We offer a [cookiecutter](https://github.com/cookiecutter/cookiecutter) template
that can be used to generate a pre-configured Jupyter AI module. This is a
Python package that exposes a template model provider and slash command for
integration with Jupyter AI. Developers can then extend the generated AI module
however they wish.

To generate a new AI module using the cookiecutter, run these commands from the
repository root:

```
pip install cookiecutter
cd packages/
cookiecutter jupyter-ai-module-cookiecutter
```

The last command will open a wizard that allows you to set the package name and
a few other metadata fields. By default, the package will have the name `jupyter-ai-test`.

To install your new AI module locally and use the generated template provider
and slash command:

```
cd jupyter-ai-test/
pip install -e .
```

You will then be able to use the test provider and slash command after
restarting JupyterLab.

The remainder of this documentation page elaborates on how to define a custom
model provider and slash command.

## Custom model providers

You can define new providers using the LangChain framework API. Custom providers
inherit from both `jupyter-ai`'s `BaseProvider` and `langchain`'s [`LLM`][LLM].
You can either import a pre-defined model from [LangChain LLM list][langchain_llms],
or define a [custom LLM][custom_llm].
In the example below, we define a provider with two models using
a dummy `FakeListLLM` model, which returns responses from the `responses`
keyword argument.

```python
# my_package/my_provider.py
from jupyter_ai_magics import BaseProvider
from langchain_community.llms import FakeListLLM


class MyProvider(BaseProvider, FakeListLLM):
    id = "my_provider"
    name = "My Provider"
    model_id_key = "model"
    models = [
        "model_a",
        "model_b"
    ]
    def __init__(self, **kwargs):
        model = kwargs.get("model_id")
        kwargs["responses"] = (
            ["This is a response from model 'a'"]
            if model == "model_a" else
            ["This is a response from model 'b'"]
        )
        super().__init__(**kwargs)
```


If the new provider inherits from [`BaseChatModel`][BaseChatModel], it will be available
both in the chat UI and with magic commands. Otherwise, users can only use the new provider
with magic commands.

To make the new provider available, you need to declare it as an [entry point](https://setuptools.pypa.io/en/latest/userguide/entry_point.html):

```toml
# my_package/pyproject.toml
[project]
name = "my_package"
version = "0.0.1"

[project.entry-points."jupyter_ai.model_providers"]
my-provider = "my_provider:MyProvider"
```

To test that the above minimal provider package works, install it with:

```sh
# from `my_package` directory
pip install -e .
```

Then, restart JupyterLab. You should now see an info message in the log that mentions
your new provider's `id`:

```
[I 2023-10-29 13:56:16.915 AiExtension] Registered model provider `my_provider`.
```

[langchain_llms]: https://api.python.langchain.com/en/v0.0.339/api_reference.html#module-langchain.llms
[custom_llm]: https://python.langchain.com/docs/modules/model_io/models/llms/custom_llm
[LLM]: https://api.python.langchain.com/en/v0.0.339/llms/langchain.llms.base.LLM.html#langchain.llms.base.LLM
[BaseChatModel]: https://api.python.langchain.com/en/v0.0.339/chat_models/langchain.chat_models.base.BaseChatModel.html

### API keys and fields for custom providers

You can add handle authentication via API keys, and configuration with
custom parameters using an auth strategy and fields as shown in the example
below.

```python
from typing import ClassVar, List
from jupyter_ai_magics import BaseProvider
from jupyter_ai_magics.providers import EnvAuthStrategy, Field, TextField, MultilineTextField
from langchain_community.llms import FakeListLLM


class MyProvider(BaseProvider, FakeListLLM):
    id = "my_provider"
    name = "My Provider"
    model_id_key = "model"
    models = [
        "model_a",
        "model_b"
    ]

    auth_strategy = EnvAuthStrategy(
        name="MY_API_KEY", keyword_param="my_api_key_param"
    )

    fields: ClassVar[List[Field]] = [
        TextField(key="my_llm_parameter", label="The name for my_llm_parameter to show in the UI"),
        MultilineTextField(key="custom_config", label="Custom Json Config", format="json"),
    ]

    def __init__(self, **kwargs):
        model = kwargs.get("model_id")
        kwargs["responses"] = (
            ["This is a response from model 'a'"]
            if model == "model_a" else
            ["This is a response from model 'b'"]
        )
        super().__init__(**kwargs)
```

The `auth_strategy` handles specifying API keys for providers and models.
The example shows the `EnvAuthStrategy` which takes the API key from the
environment variable with the name specified in `name` and be provided to the
model's `__init__` as a kwarg with the name specified in `keyword_param`.
This will also cause a field to be present in the configuration UI with the
`name` of the environment variable as the label.

Further configuration can be handled adding `fields` into the settings
dialogue for your custom model by specifying a list of fields as shown in
the example.  These will be passed into the `__init__` as kwargs, with the
key specified by the key in the field object. The label specified in the field
object determines the text shown in the configuration section of the user
interface.

### Custom embeddings providers

To provide a custom embeddings model an embeddings providers should be defined implementing the API of `jupyter-ai`'s `BaseEmbeddingsProvider` and of `langchain`'s [`Embeddings`][Embeddings] abstract class.

```python
from jupyter_ai_magics import BaseEmbeddingsProvider
from langchain.embeddings import FakeEmbeddings

class MyEmbeddingsProvider(BaseEmbeddingsProvider, FakeEmbeddings):
    id = "my_embeddings_provider"
    name = "My Embeddings Provider"
    model_id_key = "model"
    models = ["my_model"]

    def __init__(self, **kwargs):
        super().__init__(size=300, **kwargs)
```

Jupyter AI uses entry points to discover embedding providers.
In the `pyproject.toml` file, add your custom embedding provider to the
`[project.entry-points."jupyter_ai.embeddings_model_providers"]` section:

```toml
[project.entry-points."jupyter_ai.embeddings_model_providers"]
my-provider = "my_provider:MyEmbeddingsProvider"
```

[Embeddings]: https://api.python.langchain.com/en/stable/embeddings/langchain_core.embeddings.Embeddings.html


### Custom completion providers

Any model provider derived from `BaseProvider` can be used as a completion provider.
However, some providers may benefit from customizing handling of completion requests.

There are two asynchronous methods which can be overridden in subclasses of `BaseProvider`:
- `generate_inline_completions`: takes a request (`InlineCompletionRequest`) and returns `InlineCompletionReply`
- `stream_inline_completions`: takes a request and yields an initiating reply (`InlineCompletionReply`) with `isIncomplete` set to `True` followed by subsequent chunks (`InlineCompletionStreamChunk`)

When streaming all replies and chunks for given invocation of the `stream_inline_completions()` method should include a constant and unique string token identifying the stream. All chunks except for the last chunk for a given item should have the `done` value set to `False`.

The following example demonstrates a custom implementation of the completion provider with both a method for sending multiple completions in one go, and streaming multiple completions concurrently.
The implementation and explanation for the `merge_iterators` function used in this example can be found [here](https://stackoverflow.com/q/72445371/4877269).

```python
class MyCompletionProvider(BaseProvider, FakeListLLM):
    id = "my_provider"
    name = "My Provider"
    model_id_key = "model"
    models = ["model_a"]

    def __init__(self, **kwargs):
        kwargs["responses"] = ["This fake response will not be used for completion"]
        super().__init__(**kwargs)

    async def generate_inline_completions(self, request: InlineCompletionRequest):
        return InlineCompletionReply(
            list=InlineCompletionList(items=[
                {"insertText": "An ant minding its own business"},
                {"insertText": "A bug searching for a snack"}
            ]),
            reply_to=request.number,
        )

    async def stream_inline_completions(self, request: InlineCompletionRequest):
        token_1 = f"t{request.number}s0"
        token_2 = f"t{request.number}s1"

        yield InlineCompletionReply(
            list=InlineCompletionList(
                items=[
                    {"insertText": "An ", "isIncomplete": True, "token": token_1},
                    {"insertText": "", "isIncomplete": True, "token": token_2}
                ]
            ),
            reply_to=request.number,
        )

        # where merge_iterators
        async for reply in merge_iterators([
            self._stream("elephant dancing in the rain", request.number, token_1, start_with="An"),
            self._stream("A flock of birds flying around a mountain", request.number, token_2)
        ]):
            yield reply

    async def _stream(self, sentence, request_number, token, start_with = ""):
        suggestion = start_with

        for fragment in sentence.split():
            await asyncio.sleep(0.75)
            suggestion += " " + fragment
            yield InlineCompletionStreamChunk(
                type="stream",
                response={"insertText": suggestion, "token": token},
                reply_to=request_number,
                done=False
            )

        # finally, send a message confirming that we are done
        yield InlineCompletionStreamChunk(
            type="stream",
            response={"insertText": suggestion, "token": token},
            reply_to=request_number,
            done=True,
        )
```


#### Using the full notebook content for completions

The `InlineCompletionRequest` contains the `path` of the current document (file or notebook).
Inline completion providers can use this path to extract the content of the notebook from the disk,
however such content may be outdated if the user has not saved the notebook recently.

The accuracy of the suggestions can be slightly improved by combining the potentially outdated content of previous/following cells
with the `prefix` and `suffix` which describe the up-to-date state of the current cell (identified by `cell_id`).

Still, reading the full notebook from the disk may be slow for larger notebooks, which conflicts with the low latency requirement of inline completion.

A better approach is to use the live copy of the notebook document that is persisted on the jupyter-server when *collaborative* document models are enabled.
Two packages need to be installed to access the collaborative models:
- `jupyter-server-ydoc` (>= 1.0) stores the collaborative models in the jupyter-server on runtime
- `jupyter-docprovider` (>= 1.0) reconfigures JupyterLab/Notebook to use the collaborative models

Both packages are automatically installed with `jupyter-collaboration` (in v3.0 or newer), however installing `jupyter-collaboration` is not required to take advantage of *collaborative* models.

The snippet below demonstrates how to retrieve the content of all cells of a given type from the in-memory copy of the collaborative model (without additional disk reads).

```python
from jupyter_ydoc import YNotebook


class MyCompletionProvider(BaseProvider, FakeListLLM):
    id = "my_provider"
    name = "My Provider"
    model_id_key = "model"
    models = ["model_a"]

    def __init__(self, **kwargs):
        kwargs["responses"] = ["This fake response will not be used for completion"]
        super().__init__(**kwargs)

    async def _get_prefix_and_suffix(self, request: InlineCompletionRequest):
        prefix = request.prefix
        suffix = request.suffix.strip()

        server_ydoc = self.server_settings.get("jupyter_server_ydoc", None)
        if not server_ydoc:
            # fallback to prefix/suffix from single cell
            return prefix, suffix

        is_notebook = request.path.endswith("ipynb")
        document = await server_ydoc.get_document(
            path=request.path,
            content_type="notebook" if is_notebook else "file",
            file_format="json" if is_notebook else "text"
        )
        if not document or not isinstance(document, YNotebook):
            return prefix, suffix

        cell_type = "markdown" if request.language == "markdown" else "code"

        is_before_request_cell = True
        before = []
        after = [suffix]

        for cell in document.ycells:
            if is_before_request_cell and cell["id"] == request.cell_id:
                is_before_request_cell = False
                continue
            if cell["cell_type"] != cell_type:
                continue
            source = cell["source"].to_py()
            if is_before_request_cell:
                before.append(source)
            else:
                after.append(source)

        before.append(prefix)
        prefix = "\n\n".join(before)
        suffix = "\n\n".join(after)
        return prefix, suffix

    async def generate_inline_completions(self, request: InlineCompletionRequest):
        prefix, suffix = await self._get_prefix_and_suffix(request)

        return InlineCompletionReply(
            list=InlineCompletionList(items=[
                {"insertText": your_llm_function(prefix, suffix)}
            ]),
            reply_to=request.number,
        )
```


## Prompt templates

Each provider can define **prompt templates** for each supported format. A prompt
template guides the language model to produce output in a particular
format. The default prompt templates are a
[Python dictionary mapping formats to templates](https://github.com/jupyterlab/jupyter-ai/blob/57a758fa5cdd5a87da5519987895aa688b3766a8/packages/jupyter-ai-magics/jupyter_ai_magics/providers.py#L138-L166).
Developers who write subclasses of `BaseProvider` can override templates per
output format, per model, and based on the prompt being submitted, by
implementing their own
[`get_prompt_template` function](https://github.com/jupyterlab/jupyter-ai/blob/57a758fa5cdd5a87da5519987895aa688b3766a8/packages/jupyter-ai-magics/jupyter_ai_magics/providers.py#L186-L195).
Each prompt template includes the string `{prompt}`, which is replaced with
the user-provided prompt when the user runs a magic command.

### Customizing prompt templates

To modify the prompt template for a given format, override the `get_prompt_template` method:

```python
from langchain.prompts import PromptTemplate


class MyProvider(BaseProvider, FakeListLLM):
    # (... properties as above ...)
    def get_prompt_template(self, format) -> PromptTemplate:
        if format === "code":
            return PromptTemplate.from_template(
                "{prompt}\n\nProduce output as source code only, "
                "with no text or explanation before or after it."
            )
        return super().get_prompt_template(format)
```

Please note that this will only work with Jupyter AI magics (the `%ai` and `%%ai` magic commands). Custom prompt templates are not used in the chat interface yet.

## Custom slash commands in the chat UI

You can add a custom slash command to the chat interface by
creating a new class that inherits from `BaseChatHandler`. Set
its `id`, `name`, `help` message for display in the user interface,
and `routing_type`. Each custom slash command must have a unique
slash command. Slash commands can only contain ASCII letters, numerals,
and underscores. Each slash command must be unique; custom slash
commands cannot replace built-in slash commands.

Add your custom handler in Python code:

```python
from jupyter_ai.chat_handlers.base import BaseChatHandler, SlashCommandRoutingType
from jupyter_ai.models import HumanChatMessage

class CustomChatHandler(BaseChatHandler):
    id = "custom"
    name = "Custom"
    help = "A chat handler that does something custom"
    routing_type = SlashCommandRoutingType(slash_id="custom")

    def __init__(self, *args, **kwargs):
        super().__init__(*args, **kwargs)

    async def process_message(self, message: HumanChatMessage):
        # Put your custom logic here
        self.reply("<your-response>", message)
```

Jupyter AI uses entry points to support custom slash commands.
In the `pyproject.toml` file, add your custom handler to the
`[project.entry-points."jupyter_ai.chat_handlers"]` section:

```toml
[project.entry-points."jupyter_ai.chat_handlers"]
custom = "custom_package:CustomChatHandler"
```

Then, install your package so that Jupyter AI adds custom chat handlers
to the existing chat handlers.

<<<<<<< HEAD
=======
## Streaming output from custom slash commands

Jupyter AI supports streaming output in the chat session. When a response is
streamed to the user, the user can watch the response being constructed in
real-time, which offers a visually pleasing user experience. Custom slash
commands can stream responses in chat by invoking the `stream_reply()` method,
provided by the `BaseChatHandler` class that custom slash commands inherit from.
Custom slash commands should always use `self.stream_reply()` to stream
responses, as it provides support for stopping the response stream from the UI.

To use `stream_reply()`, your slash command must bind a LangChain
[`Runnable`](https://python.langchain.com/api_reference/core/runnables/langchain_core.runnables.base.Runnable.html)
to `self.llm_chain` in the `create_llm_chain()` method. Runnables can be created
by using LangChain Expression Language (LCEL). See below for an example
definition of `create_llm_chain()`, sourced from our implementation of `/fix` in
`fix.py`:

```python
def create_llm_chain(
        self, provider: Type[BaseProvider], provider_params: Dict[str, str]
    ):
        unified_parameters = {
            "verbose": True,
            **provider_params,
            **(self.get_model_parameters(provider, provider_params)),
        }
        llm = provider(**unified_parameters)
        self.llm = llm
        prompt_template = FIX_PROMPT_TEMPLATE
        self.prompt_template = prompt_template

        runnable = prompt_template | llm  # type:ignore
        self.llm_chain = runnable
```

Once your chat handler binds a Runnable to `self.llm_chain` in
`self.create_llm_chain()`, you can define `process_message()` to invoke
`self.stream_reply()`, which streams a reply back to the user using
`self.llm_chain.astream()`.
`self.stream_reply()` has two required arguments:

- `input`: An input to your LangChain Runnable. This is usually a dictionary
whose keys are input variables specified in your prompt template, but may be
just a string if your Runnable does not use a prompt template.

- `message`: The `HumanChatMessage` being replied to.

An example of `process_message()` can also be sourced from our implementation of `/fix`:

```python
async def process_message(self, message: HumanChatMessage):
        if not (message.selection and message.selection.type == "cell-with-error"):
            self.reply(
                "`/fix` requires an active code cell with error output. Please click on a cell with error output and retry.",
                message,
            )
            return

        # hint type of selection
        selection: CellWithErrorSelection = message.selection

        # parse additional instructions specified after `/fix`
        extra_instructions = message.prompt[4:].strip() or "None."

        self.get_llm_chain()
        assert self.llm_chain

        inputs = {
            "extra_instructions": extra_instructions,
            "cell_content": selection.source,
            "traceback": selection.error.traceback,
            "error_name": selection.error.name,
            "error_value": selection.error.value,
        }
        await self.stream_reply(inputs, message, pending_msg="Analyzing error")
```

The last line of `process_message` above calls `stream_reply` in `base.py`.
Note that a custom pending message may also be passed.
The `stream_reply` function leverages the LCEL Runnable.
The function takes in the input, human message, and optional
pending message strings and configuration, as shown below:

```python
async def stream_reply(
        self,
        input: Input,
        human_msg: HumanChatMessage,
        pending_msg="Generating response",
        config: Optional[RunnableConfig] = None,
    ):
        """
        Streams a reply to a human message by invoking
        `self.llm_chain.astream()`. A LangChain `Runnable` instance must be
        bound to `self.llm_chain` before invoking this method.

        Arguments
        ---------
        - `input`: The input to your runnable. The type of `input` depends on
        the runnable in `self.llm_chain`, but is usually a dictionary whose keys
        refer to input variables in your prompt template.

        - `human_msg`: The `HumanChatMessage` being replied to.

        - `config` (optional): A `RunnableConfig` object that specifies
        additional configuration when streaming from the runnable.

        - `pending_msg` (optional): Changes the default pending message from
        "Generating response".
        """
        assert self.llm_chain
        assert isinstance(self.llm_chain, Runnable)
```

>>>>>>> 1cbd8530
## Custom message footer

You can provide a custom message footer that will be rendered under each message
in the UI. To do so, you need to write or install a labextension containing a
plugin that provides the `IJaiMessageFooter` token. This plugin should return a
`IJaiMessageFooter` object, which defines the custom footer to be rendered.

The `IJaiMessageFooter` object contains a single property `component`, which
should reference a React component that defines the custom message footer.
Jupyter AI will render this component under each chat message, passing the
component a `message` prop with the definition of each chat message as an
object. The `message` prop takes the type `AiService.ChatMessage`, where
`AiService` is imported from `@jupyter-ai/core/handler`.

Here is a reference plugin that shows some custom text under each agent message:

```tsx
import React from 'react';
import {
  JupyterFrontEnd,
  JupyterFrontEndPlugin
} from '@jupyterlab/application';
import { IJaiMessageFooter, IJaiMessageFooterProps } from '@jupyter-ai/core/tokens';

export const footerPlugin: JupyterFrontEndPlugin<IJaiMessageFooter> = {
  id: '@your-org/your-package:custom-footer',
  autoStart: true,
  requires: [],
  provides: IJaiMessageFooter,
  activate: (app: JupyterFrontEnd): IJaiMessageFooter => {
    return {
      component: MessageFooter
    };
  }
};

function MessageFooter(props: IJaiMessageFooterProps) {
  if (props.message.type !== 'agent' && props.message.type !== 'agent-stream') {
    return null;
  }

  return (
    <div>This is a test footer that renders under each agent message.</div>
  );
}
```<|MERGE_RESOLUTION|>--- conflicted
+++ resolved
@@ -447,8 +447,6 @@
 Then, install your package so that Jupyter AI adds custom chat handlers
 to the existing chat handlers.
 
-<<<<<<< HEAD
-=======
 ## Streaming output from custom slash commands
 
 Jupyter AI supports streaming output in the chat session. When a response is
@@ -563,7 +561,6 @@
         assert isinstance(self.llm_chain, Runnable)
 ```
 
->>>>>>> 1cbd8530
 ## Custom message footer
 
 You can provide a custom message footer that will be rendered under each message
