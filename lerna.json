--- conflicted
+++ resolved
@@ -1,11 +1,7 @@
 {
   "$schema": "node_modules/lerna/schemas/lerna-schema.json",
   "useWorkspaces": true,
-<<<<<<< HEAD
-  "version": "2.20.0",
-=======
   "version": "2.28.3",
->>>>>>> 1cbd8530
   "npmClient": "yarn",
   "useNx": true
 }